--- conflicted
+++ resolved
@@ -27,14 +27,8 @@
 Change directory to `paper_cell_sys__guidelines_4_repro_models_2020`.
 Create a file named `keys.py`. Keep `keys.py` secure.
 
-<<<<<<< HEAD
-Change directory into `paper_2018_curr_opin_sys_biol`.
-Create a file named `keys.py`.
-Copy the API key provided by [SerpApi](https://serpapi.com/manage-api-key) into the value of `SERP_API_KEY` in the `keys.py` file.
-=======
 Define a variable called `SERP_API_KEY` in `keys.py` equal to the API key provided by [SerpApi](https://serpapi.com/manage-api-key).
 Optionally, create an NCBI API key, and define a variable called `NCBI_API_KEY` in the `keys.py` file equal to it.
->>>>>>> d0a075e6
 
 Run this Python program to reproduce the table's data:
 
